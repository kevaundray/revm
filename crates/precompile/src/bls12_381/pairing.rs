//! BLS12-381 pairing precompile. More details in [`pairing`]
<<<<<<< HEAD
=======
use super::crypto_backend::pairing_check_bytes;
>>>>>>> 066fc309
use super::utils::{remove_g1_padding, remove_g2_padding};
use super::PairingPair;
use crate::bls12_381_const::{
    PADDED_G1_LENGTH, PADDED_G2_LENGTH, PAIRING_ADDRESS, PAIRING_INPUT_LENGTH,
    PAIRING_MULTIPLIER_BASE, PAIRING_OFFSET_BASE,
};
use crate::crypto_provider::bls12_381::PairingPair;
use crate::{PrecompileError, PrecompileOutput, PrecompileResult, PrecompileWithAddress};
use primitives::B256;
use std::vec::Vec;

/// [EIP-2537](https://eips.ethereum.org/EIPS/eip-2537#specification) BLS12_PAIRING precompile.
pub const PRECOMPILE: PrecompileWithAddress = PrecompileWithAddress(PAIRING_ADDRESS, pairing);

/// Pairing call expects 384*k (k being a positive integer) bytes as an inputs
/// that is interpreted as byte concatenation of k slices. Each slice has the
/// following structure:
///    * 128 bytes of G1 point encoding
///    * 256 bytes of G2 point encoding
///
/// Each point is expected to be in the subgroup of order q.
/// Output is 32 bytes where first 31 bytes are equal to 0x00 and the last byte
/// is 0x01 if pairing result is equal to the multiplicative identity in a pairing
/// target field and 0x00 otherwise.
///
/// See also: <https://eips.ethereum.org/EIPS/eip-2537#abi-for-pairing>
pub fn pairing(input: &[u8], gas_limit: u64) -> PrecompileResult {
    let input_len = input.len();
    if input_len == 0 || input_len % PAIRING_INPUT_LENGTH != 0 {
        return Err(PrecompileError::Other(format!(
            "Pairing input length should be multiple of {PAIRING_INPUT_LENGTH}, was {input_len}"
        )));
    }

    let k = input_len / PAIRING_INPUT_LENGTH;
    let required_gas: u64 = PAIRING_MULTIPLIER_BASE * k as u64 + PAIRING_OFFSET_BASE;
    if required_gas > gas_limit {
        return Err(PrecompileError::OutOfGas);
    }

    // Collect pairs of points for the pairing check
    let mut pairs: Vec<PairingPair> = Vec::with_capacity(k);
    for i in 0..k {
        let encoded_g1_element =
            &input[i * PAIRING_INPUT_LENGTH..i * PAIRING_INPUT_LENGTH + PADDED_G1_LENGTH];
        let encoded_g2_element = &input[i * PAIRING_INPUT_LENGTH + PADDED_G1_LENGTH
            ..i * PAIRING_INPUT_LENGTH + PADDED_G1_LENGTH + PADDED_G2_LENGTH];

        let [a_x, a_y] = remove_g1_padding(encoded_g1_element)?;
        let [b_x_0, b_x_1, b_y_0, b_y_1] = remove_g2_padding(encoded_g2_element)?;

        pairs.push(((*a_x, *a_y), (*b_x_0, *b_x_1, *b_y_0, *b_y_1)));
    }

<<<<<<< HEAD
    let result = crate::crypto_provider::get_provider().bls12_381_pairing(&pairs)?;
=======
    let result = pairing_check_bytes(&pairs)?;
>>>>>>> 066fc309
    let result = if result { 1 } else { 0 };

    Ok(PrecompileOutput::new(
        required_gas,
        B256::with_last_byte(result).into(),
    ))
}<|MERGE_RESOLUTION|>--- conflicted
+++ resolved
@@ -1,8 +1,4 @@
 //! BLS12-381 pairing precompile. More details in [`pairing`]
-<<<<<<< HEAD
-=======
-use super::crypto_backend::pairing_check_bytes;
->>>>>>> 066fc309
 use super::utils::{remove_g1_padding, remove_g2_padding};
 use super::PairingPair;
 use crate::bls12_381_const::{
@@ -57,11 +53,7 @@
         pairs.push(((*a_x, *a_y), (*b_x_0, *b_x_1, *b_y_0, *b_y_1)));
     }
 
-<<<<<<< HEAD
     let result = crate::crypto_provider::get_provider().bls12_381_pairing(&pairs)?;
-=======
-    let result = pairing_check_bytes(&pairs)?;
->>>>>>> 066fc309
     let result = if result { 1 } else { 0 };
 
     Ok(PrecompileOutput::new(
