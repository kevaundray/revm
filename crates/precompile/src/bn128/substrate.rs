--- conflicted
+++ resolved
@@ -132,13 +132,10 @@
 /// Reads a scalar from the input slice
 ///
 /// Note: The scalar does not need to be canonical.
-<<<<<<< HEAD
-=======
 ///
 /// # Panics
 ///
 /// If `input.len()` is not equal to [`SCALAR_LEN`].
->>>>>>> 057e7620
 #[inline]
 pub(super) fn read_scalar(input: &[u8]) -> bn::Fr {
     assert_eq!(
