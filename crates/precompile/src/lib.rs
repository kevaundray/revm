--- conflicted
+++ resolved
@@ -27,13 +27,8 @@
 
 pub use interface::*;
 
-<<<<<<< HEAD
-#[cfg(all(feature = "bn", feature = "matter-labs-eip1962"))]
-// silence substrate-bn impl lint as matter-labs impl will be used as default if both are enabled.
-=======
 #[cfg(feature = "matter-labs-eip1962")]
 // silence bn lint as matter-labs impl will be used as default if both are enabled.
->>>>>>> b3e5bd1f
 use bn as _;
 #[cfg(all(feature = "c-kzg", feature = "kzg-rs"))]
 // silence kzg-rs lint as c-kzg will be used as default if both are enabled.
