//! # RIP-7212 secp256r1 Precompile
//!
//! This module implements the [RIP-7212](https://github.com/ethereum/RIPs/blob/master/RIPS/rip-7212.md) precompile for
//! secp256r1 curve support.
//!
//! The main purpose of this precompile is to verify ECDSA signatures that use the secp256r1, or
//! P256 elliptic curve. The [`P256VERIFY`] const represents the implementation of this precompile,
//! with the address that it is currently deployed at.
use crate::{
    u64_to_address, PrecompileError, PrecompileOutput, PrecompileResult, PrecompileWithAddress,
};
<<<<<<< HEAD
=======
use p256::{
    ecdsa::{signature::hazmat::PrehashVerifier, Signature, VerifyingKey},
    EncodedPoint,
};
>>>>>>> f8a8f18f
use primitives::{alloy_primitives::B512, Bytes, B256};

/// Address of secp256r1 precompile.
pub const P256VERIFY_ADDRESS: u64 = 256;

/// Base gas fee for secp256r1 p256verify operation.
pub const P256VERIFY_BASE_GAS_FEE: u64 = 3450;

/// Base gas fee for secp256r1 p256verify operation post Osaka.
pub const P256VERIFY_BASE_GAS_FEE_OSAKA: u64 = 6900;

/// Returns the secp256r1 precompile with its address.
pub fn precompiles() -> impl Iterator<Item = PrecompileWithAddress> {
    [P256VERIFY].into_iter()
}

/// [RIP-7212](https://github.com/ethereum/RIPs/blob/master/RIPS/rip-7212.md#specification) secp256r1 precompile.
pub const P256VERIFY: PrecompileWithAddress =
    PrecompileWithAddress(u64_to_address(P256VERIFY_ADDRESS), p256_verify);

/// [RIP-7212](https://github.com/ethereum/RIPs/blob/master/RIPS/rip-7212.md#specification) secp256r1 precompile.
pub const P256VERIFY_OSAKA: PrecompileWithAddress =
    PrecompileWithAddress(u64_to_address(P256VERIFY_ADDRESS), p256_verify_osaka);

/// secp256r1 precompile logic. It takes the input bytes sent to the precompile
/// and the gas limit. The output represents the result of verifying the
/// secp256r1 signature of the input.
///
/// The input is encoded as follows:
///
/// | signed message hash |  r  |  s  | public key x | public key y |
/// | :-----------------: | :-: | :-: | :----------: | :----------: |
/// |          32         | 32  | 32  |     32       |      32      |
pub fn p256_verify(input: &[u8], gas_limit: u64) -> PrecompileResult {
    p256_verify_inner(input, gas_limit, P256VERIFY_BASE_GAS_FEE)
}

/// secp256r1 precompile logic with Osaka gas cost. It takes the input bytes sent to the precompile
/// and the gas limit. The output represents the result of verifying the
/// secp256r1 signature of the input.
///
/// The input is encoded as follows:
///
/// | signed message hash |  r  |  s  | public key x | public key y |
/// | :-----------------: | :-: | :-: | :----------: | :----------: |
/// |          32         | 32  | 32  |     32       |      32      |
pub fn p256_verify_osaka(input: &[u8], gas_limit: u64) -> PrecompileResult {
    p256_verify_inner(input, gas_limit, P256VERIFY_BASE_GAS_FEE_OSAKA)
}

fn p256_verify_inner(input: &[u8], gas_limit: u64, gas_cost: u64) -> PrecompileResult {
    if gas_cost > gas_limit {
        return Err(PrecompileError::OutOfGas);
    }
    let result = if verify_impl(input).is_some() {
        B256::with_last_byte(1).into()
    } else {
        Bytes::new()
    };
    Ok(PrecompileOutput::new(gas_cost, result))
}

/// Returns `Some(())` if the signature included in the input byte slice is
/// valid, `None` otherwise.
pub fn verify_impl(input: &[u8]) -> Option<()> {
    if input.len() != 160 {
        return None;
    }

    // msg signed (msg is already the hash of the original message)
    let msg = <&B256>::try_from(&input[..32]).unwrap();
    // r, s: signature
    let sig = <&B512>::try_from(&input[32..96]).unwrap();
    // x, y: public key
    let pk = <&B512>::try_from(&input[96..160]).unwrap();

<<<<<<< HEAD
    crate::crypto::secp256r1::verify_signature(&msg.0, &sig.0, &uncompressed_pk)
=======
    verify_signature(msg.0, sig.0, pk.0)
}

fn verify_signature(msg: [u8; 32], sig: [u8; 64], pk: [u8; 64]) -> Option<()> {
    // Can fail only if the input is not exact length.
    let signature = Signature::from_slice(&sig).ok()?;
    // Decode the public key bytes (x,y coordinates) using EncodedPoint
    let encoded_point = EncodedPoint::from_untagged_bytes(&pk.into());
    // Create VerifyingKey from the encoded point
    let public_key = VerifyingKey::from_encoded_point(&encoded_point).ok()?;

    public_key.verify_prehash(&msg, &signature).ok()
>>>>>>> f8a8f18f
}

#[cfg(test)]
mod test {
    use super::*;
    use crate::PrecompileError;
    use primitives::hex::FromHex;
    use rstest::rstest;

    #[rstest]
    // Test vectors from https://github.com/daimo-eth/p256-verifier/tree/master/test-vectors
    #[case::ok_1("4cee90eb86eaa050036147a12d49004b6b9c72bd725d39d4785011fe190f0b4da73bd4903f0ce3b639bbbf6e8e80d16931ff4bcf5993d58468e8fb19086e8cac36dbcd03009df8c59286b162af3bd7fcc0450c9aa81be5d10d312af6c66b1d604aebd3099c618202fcfe16ae7770b0c49ab5eadf74b754204a3bb6060e44eff37618b065f9832de4ca6ca971a7a1adc826d0f7c00181a5fb2ddf79ae00b4e10e", true)]
    #[case::ok_2("3fec5769b5cf4e310a7d150508e82fb8e3eda1c2c94c61492d3bd8aea99e06c9e22466e928fdccef0de49e3503d2657d00494a00e764fd437bdafa05f5922b1fbbb77c6817ccf50748419477e843d5bac67e6a70e97dde5a57e0c983b777e1ad31a80482dadf89de6302b1988c82c29544c9c07bb910596158f6062517eb089a2f54c9a0f348752950094d3228d3b940258c75fe2a413cb70baa21dc2e352fc5", true)]
    #[case::ok_3("e775723953ead4a90411a02908fd1a629db584bc600664c609061f221ef6bf7c440066c8626b49daaa7bf2bcc0b74be4f7a1e3dcf0e869f1542fe821498cbf2de73ad398194129f635de4424a07ca715838aefe8fe69d1a391cfa70470795a80dd056866e6e1125aff94413921880c437c9e2570a28ced7267c8beef7e9b2d8d1547d76dfcf4bee592f5fefe10ddfb6aeb0991c5b9dbbee6ec80d11b17c0eb1a", true)]
    #[case::ok_4("b5a77e7a90aa14e0bf5f337f06f597148676424fae26e175c6e5621c34351955289f319789da424845c9eac935245fcddd805950e2f02506d09be7e411199556d262144475b1fa46ad85250728c600c53dfd10f8b3f4adf140e27241aec3c2da3a81046703fccf468b48b145f939efdbb96c3786db712b3113bb2488ef286cdcef8afe82d200a5bb36b5462166e8ce77f2d831a52ef2135b2af188110beaefb1", true)]
    #[case::ok_5("858b991cfd78f16537fe6d1f4afd10273384db08bdfc843562a22b0626766686f6aec8247599f40bfe01bec0e0ecf17b4319559022d4d9bf007fe929943004eb4866760dedf31b7c691f5ce665f8aae0bda895c23595c834fecc2390a5bcc203b04afcacbb4280713287a2d0c37e23f7513fab898f2c1fefa00ec09a924c335d9b629f1d4fb71901c3e59611afbfea354d101324e894c788d1c01f00b3c251b2", true)]
    #[case::fail_wrong_msg_1("3cee90eb86eaa050036147a12d49004b6b9c72bd725d39d4785011fe190f0b4da73bd4903f0ce3b639bbbf6e8e80d16931ff4bcf5993d58468e8fb19086e8cac36dbcd03009df8c59286b162af3bd7fcc0450c9aa81be5d10d312af6c66b1d604aebd3099c618202fcfe16ae7770b0c49ab5eadf74b754204a3bb6060e44eff37618b065f9832de4ca6ca971a7a1adc826d0f7c00181a5fb2ddf79ae00b4e10e", false)]
    #[case::fail_wrong_msg_2("afec5769b5cf4e310a7d150508e82fb8e3eda1c2c94c61492d3bd8aea99e06c9e22466e928fdccef0de49e3503d2657d00494a00e764fd437bdafa05f5922b1fbbb77c6817ccf50748419477e843d5bac67e6a70e97dde5a57e0c983b777e1ad31a80482dadf89de6302b1988c82c29544c9c07bb910596158f6062517eb089a2f54c9a0f348752950094d3228d3b940258c75fe2a413cb70baa21dc2e352fc5", false)]
    #[case::fail_wrong_msg_3("f775723953ead4a90411a02908fd1a629db584bc600664c609061f221ef6bf7c440066c8626b49daaa7bf2bcc0b74be4f7a1e3dcf0e869f1542fe821498cbf2de73ad398194129f635de4424a07ca715838aefe8fe69d1a391cfa70470795a80dd056866e6e1125aff94413921880c437c9e2570a28ced7267c8beef7e9b2d8d1547d76dfcf4bee592f5fefe10ddfb6aeb0991c5b9dbbee6ec80d11b17c0eb1a", false)]
    #[case::fail_wrong_msg_4("c5a77e7a90aa14e0bf5f337f06f597148676424fae26e175c6e5621c34351955289f319789da424845c9eac935245fcddd805950e2f02506d09be7e411199556d262144475b1fa46ad85250728c600c53dfd10f8b3f4adf140e27241aec3c2da3a81046703fccf468b48b145f939efdbb96c3786db712b3113bb2488ef286cdcef8afe82d200a5bb36b5462166e8ce77f2d831a52ef2135b2af188110beaefb1", false)]
    #[case::fail_wrong_msg_5("958b991cfd78f16537fe6d1f4afd10273384db08bdfc843562a22b0626766686f6aec8247599f40bfe01bec0e0ecf17b4319559022d4d9bf007fe929943004eb4866760dedf31b7c691f5ce665f8aae0bda895c23595c834fecc2390a5bcc203b04afcacbb4280713287a2d0c37e23f7513fab898f2c1fefa00ec09a924c335d9b629f1d4fb71901c3e59611afbfea354d101324e894c788d1c01f00b3c251b2", false)]
    #[case::fail_short_input_1("4cee90eb86eaa050036147a12d49004b6a", false)]
    #[case::fail_short_input_2("4cee90eb86eaa050036147a12d49004b6a958b991cfd78f16537fe6d1f4afd10273384db08bdfc843562a22b0626766686f6aec8247599f40bfe01bec0e0ecf17b4319559022d4d9bf007fe929943004eb4866760dedf319", false)]
    #[case::fail_long_input("4cee90eb86eaa050036147a12d49004b6b9c72bd725d39d4785011fe190f0b4da73bd4903f0ce3b639bbbf6e8e80d16931ff4bcf5993d58468e8fb19086e8cac36dbcd03009df8c59286b162af3bd7fcc0450c9aa81be5d10d312af6c66b1d604aebd3099c618202fcfe16ae7770b0c49ab5eadf74b754204a3bb6060e44eff37618b065f9832de4ca6ca971a7a1adc826d0f7c00181a5fb2ddf79ae00b4e10e00", false)]
    #[case::fail_invalid_sig("4cee90eb86eaa050036147a12d49004b6b9c72bd725d39d4785011fe190f0b4dffffffffffffffffffffffffffffffffffffffffffffffffffffffffffffffffffffffffffffffffffffffffffffffffffffffffffffffffffffffffffffffff4aebd3099c618202fcfe16ae7770b0c49ab5eadf74b754204a3bb6060e44eff37618b065f9832de4ca6ca971a7a1adc826d0f7c00181a5fb2ddf79ae00b4e10e", false)]
    #[case::fail_invalid_pubkey("4cee90eb86eaa050036147a12d49004b6b9c72bd725d39d4785011fe190f0b4da73bd4903f0ce3b639bbbf6e8e80d16931ff4bcf5993d58468e8fb19086e8cac36dbcd03009df8c59286b162af3bd7fcc0450c9aa81be5d10d312af6c66b1d6000000000000000000000000000000000000000000000000000000000000000000000000000000000000000000000000000000000000000000000000000000000", false)]
    fn test_sig_verify(#[case] input: &str, #[case] expect_success: bool) {
        let input = Bytes::from_hex(input).unwrap();
        let target_gas = 3_500u64;
        let outcome = p256_verify(&input, target_gas).unwrap();
        assert_eq!(outcome.gas_used, 3_450u64);
        let expected_result = if expect_success {
            B256::with_last_byte(1).into()
        } else {
            Bytes::new()
        };
        assert_eq!(outcome.bytes, expected_result);
    }

    #[rstest]
    fn test_not_enough_gas_errors() {
        let input = Bytes::from_hex("4cee90eb86eaa050036147a12d49004b6b9c72bd725d39d4785011fe190f0b4da73bd4903f0ce3b639bbbf6e8e80d16931ff4bcf5993d58468e8fb19086e8cac36dbcd03009df8c59286b162af3bd7fcc0450c9aa81be5d10d312af6c66b1d604aebd3099c618202fcfe16ae7770b0c49ab5eadf74b754204a3bb6060e44eff37618b065f9832de4ca6ca971a7a1adc826d0f7c00181a5fb2ddf79ae00b4e10e").unwrap();
        let target_gas = 2_500u64;
        let result = p256_verify(&input, target_gas);

        assert!(result.is_err());
        assert_eq!(result.err(), Some(PrecompileError::OutOfGas));
    }

    #[rstest]
    #[case::ok_1("b5a77e7a90aa14e0bf5f337f06f597148676424fae26e175c6e5621c34351955289f319789da424845c9eac935245fcddd805950e2f02506d09be7e411199556d262144475b1fa46ad85250728c600c53dfd10f8b3f4adf140e27241aec3c2da3a81046703fccf468b48b145f939efdbb96c3786db712b3113bb2488ef286cdcef8afe82d200a5bb36b5462166e8ce77f2d831a52ef2135b2af188110beaefb1", true)]
    #[case::fail_1("b5a77e7a90aa14e0bf5f337f06f597148676424fae26e175c6e5621c34351955289f319789da424845c9eac935245fcddd805950e2f02506d09be7e411199556d262144475b1fa46ad85250728c600c53dfd10f8b3f4adf140e27241aec3c2daaaaaaaaaaaaaaaaaaaaaaaaaaaaaaaaaaaaaaaaaaaaaaaaaaaaaaaaaaaaaaaef8afe82d200a5bb36b5462166e8ce77f2d831a52ef2135b2af188110beaefb1", false)]
    fn test_verify_impl(#[case] input: &str, #[case] expect_success: bool) {
        let input = Bytes::from_hex(input).unwrap();
        let result = verify_impl(&input);

        assert_eq!(result.is_some(), expect_success);
    }
}<|MERGE_RESOLUTION|>--- conflicted
+++ resolved
@@ -9,13 +9,6 @@
 use crate::{
     u64_to_address, PrecompileError, PrecompileOutput, PrecompileResult, PrecompileWithAddress,
 };
-<<<<<<< HEAD
-=======
-use p256::{
-    ecdsa::{signature::hazmat::PrehashVerifier, Signature, VerifyingKey},
-    EncodedPoint,
-};
->>>>>>> f8a8f18f
 use primitives::{alloy_primitives::B512, Bytes, B256};
 
 /// Address of secp256r1 precompile.
@@ -92,22 +85,7 @@
     // x, y: public key
     let pk = <&B512>::try_from(&input[96..160]).unwrap();
 
-<<<<<<< HEAD
-    crate::crypto::secp256r1::verify_signature(&msg.0, &sig.0, &uncompressed_pk)
-=======
-    verify_signature(msg.0, sig.0, pk.0)
-}
-
-fn verify_signature(msg: [u8; 32], sig: [u8; 64], pk: [u8; 64]) -> Option<()> {
-    // Can fail only if the input is not exact length.
-    let signature = Signature::from_slice(&sig).ok()?;
-    // Decode the public key bytes (x,y coordinates) using EncodedPoint
-    let encoded_point = EncodedPoint::from_untagged_bytes(&pk.into());
-    // Create VerifyingKey from the encoded point
-    let public_key = VerifyingKey::from_encoded_point(&encoded_point).ok()?;
-
-    public_key.verify_prehash(&msg, &signature).ok()
->>>>>>> f8a8f18f
+    crate::crypto::secp256r1::verify_signature(&msg.0, &sig.0, &pk.0)
 }
 
 #[cfg(test)]
